{
  "name": "taskcluster-auth",
  "version": "0.1.0",
  "private": true,
  "main": "node src/server production",
  "scripts": {
    "heroku-prebuild": "echo $SOURCE_VERSION > .git-version",
    "test": "mocha test/*_test.js",
    "lint": "eslint src/*.js test/*.js",
    "checkStagingSetup": "heroku run -a taskcluster-auth-staging node bin/make-check-client.js",
    "checkStaging": "mocha test/check-staging.js"
  },
  "dependencies": {
    "aws-sdk": "^2.150.0",
    "azure-blob-storage": "^3.0.0",
    "azure-entities": "^5.1.0",
    "debug": "^4.0.0",
    "fast-azure-storage": "^2.3.0",
    "hashids": "^1.2.2",
<<<<<<< HEAD
    "hawk": "^4.1.2",
=======
    "hawk": "^7.0.10",
    "hoek": "^5.0.3",
>>>>>>> ff9efef8
    "jsonwebtoken": "^8.1.0",
    "lodash": "^4.17.4",
    "morgan-debug": "^2.0.0",
    "quick-lru": "^2.0.0",
    "sentry-api": "^0.1.1",
    "slugid": "^2.0.0",
    "statsum": "^0.6.0",
    "superagent": "^4.0.0"
  }
}<|MERGE_RESOLUTION|>--- conflicted
+++ resolved
@@ -17,12 +17,7 @@
     "debug": "^4.0.0",
     "fast-azure-storage": "^2.3.0",
     "hashids": "^1.2.2",
-<<<<<<< HEAD
-    "hawk": "^4.1.2",
-=======
     "hawk": "^7.0.10",
-    "hoek": "^5.0.3",
->>>>>>> ff9efef8
     "jsonwebtoken": "^8.1.0",
     "lodash": "^4.17.4",
     "morgan-debug": "^2.0.0",
