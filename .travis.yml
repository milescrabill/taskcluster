language: go
go:
  - "1.10.3"

env:
  - "CGO_ENABLED=0 GIMME_OS=linux GIMME_ARCH=386"
  - "CGO_ENABLED=0 GIMME_OS=linux GIMME_ARCH=amd64"
  - "CGO_ENABLED=0 GIMME_OS=linux GIMME_ARCH=arm"
  # currently broken
  # - "CGO_ENABLED=0 GIMME_OS=linux GIMME_ARCH=arm64"
  - "CGO_ENABLED=0 GIMME_OS=darwin GIMME_ARCH=amd64"
  - "CGO_ENABLED=0 GIMME_OS=windows GIMME_ARCH=amd64"
  - "CGO_ENABLED=0 GIMME_OS=windows GIMME_ARCH=386"

install:
  - "test $GIMME_OS.$GIMME_ARCH != linux.amd64 || go get github.com/mattn/goveralls github.com/taskcluster/taskcluster-proxy github.com/taskcluster/livelog github.com/gordonklaus/ineffassign"

script:
  - "test $GIMME_OS.$GIMME_ARCH != linux.amd64 || go get ./gw-codegen"
  - "test $GIMME_OS.$GIMME_ARCH != linux.amd64 || go generate"
  - "test $GIMME_OS.$GIMME_ARCH != linux.amd64 || git status"
  - "test $GIMME_OS.$GIMME_ARCH != linux.amd64 || test $(git status --porcelain | wc -l) == 0"
<<<<<<< HEAD
  - "test $GIMME_OS.$GIMME_ARCH != linux.amd64 || GORACE=history_size=7 travis_wait 30 ./gotestcover.sh coverage.report"
  - "go install -ldflags \"-X main.revision=$(git rev-parse HEAD)\" -v ./..."
=======
  - "go get -ldflags \"-X main.revision=$(git rev-parse HEAD)\" -v -t ./..."
  - "test $GIMME_OS.$GIMME_ARCH != linux.amd64 || GORACE=history_size=7 travis_wait 45 ./gotestcover.sh coverage.report"
>>>>>>> 3231754f
  - "test $GIMME_OS.$GIMME_ARCH != linux.amd64 || ${GOPATH}/bin/ineffassign ."

after_script:
  - "test $GIMME_OS.$GIMME_ARCH != linux.amd64 || ${GOPATH}/bin/goveralls -coverprofile=coverage.report -service=travis-ci"

before_deploy:
  - "source .travis_rename_releases.sh"

deploy:
  api_key:
    secure: KuifEWzfB5C9GFHMjFpSpbHWLN9cs/1afRuJhP4aADU3i55zb0QDzIu6+aGLlL0jsV5T07AqgPvJm4bOQNnWVhlhyHStrkIdzUpCtiCVNnPH3cYUkJ4/0zJyJaopnZfuX/2m2F+ajNC2Z94mxuu4qUUgqFO9x708xy0LYCofTEU=
  file:
    - "${RELEASE_FILE}"
  provider: releases
  skip_cleanup: true
  on:
    repo: taskcluster/generic-worker
    tags: true

notifications:
  irc:
    channels:
      - "irc.mozilla.org#taskcluster-bots"
    on_failure: always
    on_success: change
    template:
      - "%{repository}#%{build_number} (%{branch} - %{commit} : %{author}): %{message}"
      - "Change view : %{compare_url}"
      - "Build details : %{build_url}"
      - "Commit message : %{commit_message}"<|MERGE_RESOLUTION|>--- conflicted
+++ resolved
@@ -20,13 +20,8 @@
   - "test $GIMME_OS.$GIMME_ARCH != linux.amd64 || go generate"
   - "test $GIMME_OS.$GIMME_ARCH != linux.amd64 || git status"
   - "test $GIMME_OS.$GIMME_ARCH != linux.amd64 || test $(git status --porcelain | wc -l) == 0"
-<<<<<<< HEAD
-  - "test $GIMME_OS.$GIMME_ARCH != linux.amd64 || GORACE=history_size=7 travis_wait 30 ./gotestcover.sh coverage.report"
+  - "test $GIMME_OS.$GIMME_ARCH != linux.amd64 || GORACE=history_size=7 travis_wait 45 ./gotestcover.sh coverage.report"
   - "go install -ldflags \"-X main.revision=$(git rev-parse HEAD)\" -v ./..."
-=======
-  - "go get -ldflags \"-X main.revision=$(git rev-parse HEAD)\" -v -t ./..."
-  - "test $GIMME_OS.$GIMME_ARCH != linux.amd64 || GORACE=history_size=7 travis_wait 45 ./gotestcover.sh coverage.report"
->>>>>>> 3231754f
   - "test $GIMME_OS.$GIMME_ARCH != linux.amd64 || ${GOPATH}/bin/ineffassign ."
 
 after_script:
