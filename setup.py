#!/usr/bin/env python

from setuptools import setup
from setuptools.command.test import test as TestCommand
import sys

# The VERSION variable is automagically changed
# by release.sh.  Make sure you understand how
# that script works if you want to change this
VERSION = '6.0.0'

tests_require = [
    'nose==1.3.7',
    'nose-exclude==0.5.0',
    'httmock==1.2.6',
    'rednose==1.2.1',
    'mock==1.0.1',
    'setuptools-lint==0.3',
    'flake8==2.5.0',
    'psutil==2.1.3',
    'hypothesis==3.6.1',
    'tox==2.3.2',
    'coverage==4.1b2',
    'python-dateutil==2.6.0',
]

# requests has a policy of not breaking apis between major versions
# http://docs.python-requests.org/en/latest/community/release-process/
install_requires = [
    'requests>=2.4.3,<3',
<<<<<<< HEAD
    'mohawk>=0.3.4,<0.4',
    'slugid>=2,<3',
=======
    'mohawk>=0.3.4,<2.0',
    'slugid>=1.0.7,<2',
>>>>>>> dfc7a575
    'taskcluster-urls>=10.1.0,<12',
    'six>=1.10.0,<2',
]

# from http://testrun.org/tox/latest/example/basic.html
class Tox(TestCommand):
    user_options = [('tox-args=', 'a', "Arguments to pass to tox")]

    def initialize_options(self):
        TestCommand.initialize_options(self)
        self.tox_args = None

    def finalize_options(self):
        TestCommand.finalize_options(self)
        self.test_args = []
        self.test_suite = True

    def run_tests(self):
        # import here, cause outside the eggs aren't loaded
        import tox
        import shlex
        args = self.tox_args
        if args:
            args = shlex.split(self.tox_args)
        errno = tox.cmdline(args=args)
        sys.exit(errno)

if sys.version_info.major == 2:
    tests_require.extend([
        'subprocess32==3.2.6',
    ])
elif sys.version_info[:2] < (3, 5):
    raise Exception('This library does not support Python 3 versions below 3.5')
elif sys.version_info[:2] >= (3, 5):
    install_requires.extend([
        'aiohttp>=2.0.0,<4',
        'async_timeout>=2.0.0,<4',
    ])

if __name__ == '__main__':
    setup(
        name='taskcluster',
        version=VERSION,
        description='Python client for Taskcluster',
        author='John Ford',
        author_email='jhford@mozilla.com',
        url='https://github.com/taskcluster/taskcluster-client.py',
        packages=['taskcluster', 'taskcluster.aio'],
        install_requires=install_requires,
        test_suite="nose.collector",
        tests_require=tests_require,
        cmdclass={'test': Tox},
        zip_safe=False,
        classifiers=['Programming Language :: Python :: 2.7',
                     'Programming Language :: Python :: 3.5',
                     'Programming Language :: Python :: 3.6'],
    )<|MERGE_RESOLUTION|>--- conflicted
+++ resolved
@@ -28,13 +28,8 @@
 # http://docs.python-requests.org/en/latest/community/release-process/
 install_requires = [
     'requests>=2.4.3,<3',
-<<<<<<< HEAD
-    'mohawk>=0.3.4,<0.4',
+    'mohawk>=0.3.4,<2.0',
     'slugid>=2,<3',
-=======
-    'mohawk>=0.3.4,<2.0',
-    'slugid>=1.0.7,<2',
->>>>>>> dfc7a575
     'taskcluster-urls>=10.1.0,<12',
     'six>=1.10.0,<2',
 ]
