--- conflicted
+++ resolved
@@ -5,13 +5,6 @@
   helper.withDbForVersion();
 
   test('widgets table created', async function() {
-<<<<<<< HEAD
-    await helper.assertNoTable('widgets');
-    await helper.upgradeTo(1);
-    await helper.assertTable('widgets');
-    await helper.downgradeTo(0);
-    await helper.assertNoTable('widgets');
-=======
     const assertNoWidgets =
       () => helper.withDbClient(async client => {
         await assert.rejects(
@@ -30,6 +23,5 @@
     await assertWidgets();
     await helper.downgradeTo(0);
     await assertNoWidgets();
->>>>>>> 8407e038
   });
 });